--- conflicted
+++ resolved
@@ -42,10 +42,7 @@
         this.nonNullCondition = Objects.requireNonNull(condition, "condition cannot be null").orElse(false);
 
         // condition is always observed and never unsubscribed
-<<<<<<< HEAD
-        nonNullCondition.values(current -> {
-=======
-        Subscription.subscribe(nonNullCondition, this::conditionChanged);
+        nonNullCondition.values(this::conditionChanged);
     }
 
     private void conditionChanged(boolean active) {
@@ -53,7 +50,6 @@
             getValue();  // makes binding valid, which it should always be when inactive
         }
         else if (isValid() && source.getValue() != getValue()) {
->>>>>>> 7eb9a1c4
             invalidate();
         }
 
