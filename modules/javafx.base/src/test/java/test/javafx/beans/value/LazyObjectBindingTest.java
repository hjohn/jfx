/*
 * Copyright (c) 2022, Oracle and/or its affiliates. All rights reserved.
 * DO NOT ALTER OR REMOVE COPYRIGHT NOTICES OR THIS FILE HEADER.
 *
 * This code is free software; you can redistribute it and/or modify it
 * under the terms of the GNU General Public License version 2 only, as
 * published by the Free Software Foundation.  Oracle designates this
 * particular file as subject to the "Classpath" exception as provided
 * by Oracle in the LICENSE file that accompanied this code.
 *
 * This code is distributed in the hope that it will be useful, but WITHOUT
 * ANY WARRANTY; without even the implied warranty of MERCHANTABILITY or
 * FITNESS FOR A PARTICULAR PURPOSE.  See the GNU General Public License
 * version 2 for more details (a copy is included in the LICENSE file that
 * accompanied this code).
 *
 * You should have received a copy of the GNU General Public License version
 * 2 along with this work; if not, write to the Free Software Foundation,
 * Inc., 51 Franklin St, Fifth Floor, Boston, MA 02110-1301 USA.
 *
 * Please contact Oracle, 500 Oracle Parkway, Redwood Shores, CA 94065 USA
 * or visit www.oracle.com if you need additional information or have any
 * questions.
 */

package test.javafx.beans.value;

import static org.junit.jupiter.api.Assertions.assertEquals;
import static org.junit.jupiter.api.Assertions.assertFalse;
import static org.junit.jupiter.api.Assertions.assertTrue;

import org.junit.jupiter.api.Nested;
import org.junit.jupiter.api.Test;

import com.sun.javafx.binding.LazyObjectBindingStub;

import javafx.beans.InvalidationListener;
import javafx.beans.value.ChangeListener;

public class LazyObjectBindingTest {

    private LazyObjectBindingStub<String> binding = new LazyObjectBindingStub<>();

    void resetCounters() {
        binding.startObservingCalls = 0;
        binding.computeValueCalls = 0;
        binding.stopObservingCalls = 0;
    }

    @Test
    void shouldBeInvalidInitially() {
        assertFalse(binding.isValid());
    }

    @Test
    void invalidationWhichBecomesValidDuringCallbacksShouldReturnCorrectValue() {
        LazyObjectBindingStub<String> binding = new LazyObjectBindingStub<>() {
            @Override
            protected String computeValue() {
                return "A";
            }
        };

<<<<<<< HEAD
        binding.addListener(obs -> assertEquals("A", binding.get()));
=======
        binding.addListener(obs -> {
            assertEquals("A", binding.get());
        });
>>>>>>> 35675c8d

        binding.invalidate();  // becomes valid again immediately

        assertEquals("A", binding.get());
    }

    @Nested
    class WhenObservedWithInvalidationListener {
        private InvalidationListener invalidationListener = obs -> {};

        {
            binding.addListener(invalidationListener);
        }

        @Test
        void shouldBeValid() {
            assertTrue(binding.isValid());
        }

        @Test
        void shouldStartObservingSource() {
            assertEquals(1, binding.startObservingCalls);
        }

        @Test
        void shouldNotStopObservingSource() {
            assertEquals(0, binding.stopObservingCalls);
        }

        @Test
        void shouldCallComputeValueOneOrTwoTimes() {

            /*
             * The binding is made valid twice currently, once when
             * the listener is registered, and again after the observing of
             * inputs starts. The first time the binding does not become
             * valid because it is not yet considered "observed" as the
             * computeValue call occurs in the middle of the listener
             * registration process.
             *
             * See also the explanation in LazyObjectBinding#updateSubcriptionAfterAdd
             */

            assertTrue(binding.computeValueCalls >= 1 && binding.computeValueCalls <= 2);
        }

        @Nested
        class AndWhenObservedAgain {
            private ChangeListener<String> changeListener = (obs, old, current) -> {};

            {
                resetCounters();
                binding.addListener(changeListener);
            }

            @Test
            void shouldStillBeValid() {
                assertTrue(binding.isValid());
            }

            @Test
            void shouldNotStartObservingSourceAgain() {
                assertEquals(0, binding.startObservingCalls);
            }

            @Test
            void shouldNotStopObservingSource() {
                assertEquals(0, binding.stopObservingCalls);
            }

            @Test
            void shouldNotComputeValueAgain() {
                assertEquals(0, binding.computeValueCalls);
            }

            @Nested
            class AndThenOneObserverIsRemoved {
                {
                    resetCounters();
                    binding.removeListener(changeListener);
                }

                @Test
                void shouldStillBeValid() {
                    assertTrue(binding.isValid());
                }

                @Test
                void shouldNotStartObservingSourceAgain() {
                    assertEquals(0, binding.startObservingCalls);
                }

                @Test
                void shouldNotStopObservingSource() {
                    assertEquals(0, binding.stopObservingCalls);
                }

                @Test
                void shouldNotComputeValueAgain() {
                    assertEquals(0, binding.computeValueCalls);
                }

                @Nested
                class AndThenTheLastObserverIsRemoved {
                    {
                        resetCounters();
                        binding.removeListener(invalidationListener);
                    }

                    @Test
                    void shouldNotStartObservingSource() {
                        assertEquals(0, binding.startObservingCalls);
                    }

                    @Test
                    void shouldStopObservingSource() {
                        assertEquals(1, binding.stopObservingCalls);
                    }

                    @Test
                    void shouldNotComputeValue() {
                        assertEquals(0, binding.computeValueCalls);
                    }

                    @Test
                    void shouldNoLongerBeValid() {
                        assertFalse(binding.isValid());
                    }

                    @Nested
                    class AndTheListenerIsRemovedAgain {
                        {
                            resetCounters();
                            binding.removeListener(invalidationListener);
                        }

                        @Test
                        void shouldNotStartObservingSource() {
                            assertEquals(0, binding.startObservingCalls);
                        }

                        @Test
                        void shouldNotStopObservingSource() {
                            assertEquals(0, binding.stopObservingCalls);
                        }

                        @Test
                        void shouldNotComputeValue() {
                            assertEquals(0, binding.computeValueCalls);
                        }

                        @Test
                        void shouldNotBeValid() {
                            assertFalse(binding.isValid());
                        }
                    }
                }
            }
        }
    }
}<|MERGE_RESOLUTION|>--- conflicted
+++ resolved
@@ -61,13 +61,9 @@
             }
         };
 
-<<<<<<< HEAD
-        binding.addListener(obs -> assertEquals("A", binding.get()));
-=======
         binding.addListener(obs -> {
             assertEquals("A", binding.get());
         });
->>>>>>> 35675c8d
 
         binding.invalidate();  // becomes valid again immediately
 
