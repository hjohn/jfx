--- conflicted
+++ resolved
@@ -81,12 +81,7 @@
      * are added to the coordinates of the previous PathElement to compute the
      * actual coordinates.
      *
-<<<<<<< HEAD
-     * @profile common
      * @defaultValue true
-=======
-     * @defaultvalue true
->>>>>>> b6a0011f
      */
     private BooleanProperty absolute;
 
