/*
 * Copyright (c) 2010, 2012, Oracle and/or its affiliates. All rights reserved.
 * DO NOT ALTER OR REMOVE COPYRIGHT NOTICES OR THIS FILE HEADER.
 *
 * This code is free software; you can redistribute it and/or modify it
 * under the terms of the GNU General Public License version 2 only, as
 * published by the Free Software Foundation.  Oracle designates this
 * particular file as subject to the "Classpath" exception as provided
 * by Oracle in the LICENSE file that accompanied this code.
 *
 * This code is distributed in the hope that it will be useful, but WITHOUT
 * ANY WARRANTY; without even the implied warranty of MERCHANTABILITY or
 * FITNESS FOR A PARTICULAR PURPOSE.  See the GNU General Public License
 * version 2 for more details (a copy is included in the LICENSE file that
 * accompanied this code).
 *
 * You should have received a copy of the GNU General Public License version
 * 2 along with this work; if not, write to the Free Software Foundation,
 * Inc., 51 Franklin St, Fifth Floor, Boston, MA 02110-1301 USA.
 *
 * Please contact Oracle, 500 Oracle Parkway, Redwood Shores, CA 94065 USA
 * or visit www.oracle.com if you need additional information or have any
 * questions.
 * DO NOT ALTER OR REMOVE COPYRIGHT NOTICES OR THIS FILE HEADER.
 *
 */

package javafx.scene.shape;

import javafx.beans.property.DoubleProperty;
import javafx.beans.property.DoublePropertyBase;
import javafx.beans.property.ObjectProperty;
import javafx.beans.property.ObjectPropertyBase;

import com.sun.javafx.geom.Arc2D;
import com.sun.javafx.scene.DirtyBits;
import com.sun.javafx.sg.PGArc;
import com.sun.javafx.sg.PGNode;
import com.sun.javafx.tk.Toolkit;


/**
 * The {@code Arc} class represents a 2D arc object, defined by a center point,
 * start angle (in degrees), angular extent (length of the arc in degrees),
 * and an arc type ({@link ArcType#OPEN}, {@link ArcType#CHORD},
 * or {@link ArcType#ROUND}).
 *
 * <p>Example usage: the following code creates an Arc which is centered around
 * 50,50, has a radius of 25 and extends from the angle 45 to the angle 315
 * (270 degrees long), and is round.
 *
<PRE>
import javafx.scene.shape.*;

Arc arc = new Arc();
arc.setCenterX(50.0f);
arc.setCenterY(50.0f);
arc.setRadiusX(25.0f);
arc.setRadiusY(25.0f);
arc.setStartAngle(45.0f);
arc.setLength(270.0f);
arc.setType(ArcType.ROUND);
</PRE>
 */
public class Arc extends Shape {

    private final Arc2D shape = new Arc2D();

    static com.sun.javafx.sg.PGArc.ArcType toPGArcType(ArcType type) {
        switch (type) {
        case OPEN:
            return PGArc.ArcType.OPEN;
        case CHORD:
            return PGArc.ArcType.CHORD;
        default:
            return PGArc.ArcType.ROUND;
        }
    }

    /**
     * Creates an empty instance of Arc.
     */
    public Arc() {
    }

    /**
     * Creates a new instance of Arc.
     * @param centerX the X coordinate of the center point of the arc
     * @param centerY the Y coordinate of the center point of the arc
     * @param radiusX the overall width (horizontal radius) of the full ellipse
     * of which this arc is a partial section
     * @param radiusY the overall height (vertical radius) of the full ellipse
     * of which this arc is a partial section
     * @param startAngle the starting angle of the arc in degrees
     * @param length the angular extent of the arc in degrees
     */
    public Arc(double centerX, double centerY, double radiusX, double radiusY, double startAngle, double length) {
        setCenterX(centerX);
        setCenterY(centerY);
        setRadiusX(radiusX);
        setRadiusY(radiusY);
        setStartAngle(startAngle);
        setLength(length);
    }

    /**
     * Defines the X coordinate of the center point of the arc.
     *
<<<<<<< HEAD
     * @profile common
     * @defaultValue 0.0
=======
     * @defaultvalue 0.0
>>>>>>> b6a0011f
     */
    private DoubleProperty centerX;



    public final void setCenterX(double value) {
        centerXProperty().set(value);
    }

    public final double getCenterX() {
        return centerX == null ? 0.0 : centerX.get();
    }

    public final DoubleProperty centerXProperty() {
        if (centerX == null) {
            centerX = new DoublePropertyBase() {

                @Override
                public void invalidated() {
                    impl_markDirty(DirtyBits.NODE_GEOMETRY);
                    impl_geomChanged();
                }

                @Override
                public Object getBean() {
                    return Arc.this;
                }

                @Override
                public String getName() {
                    return "centerX";
                }
            };
        }
        return centerX;
    }

    /**
     * Defines the Y coordinate of the center point of the arc.
     *
<<<<<<< HEAD
     * @profile common
     * @defaultValue 0.0
=======
     * @defaultvalue 0.0
>>>>>>> b6a0011f
     */
    private DoubleProperty centerY;



    public final void setCenterY(double value) {
        centerYProperty().set(value);
    }

    public final double getCenterY() {
        return centerY == null ? 0.0 : centerY.get();
    }

    public final DoubleProperty centerYProperty() {
        if (centerY == null) {
            centerY = new DoublePropertyBase() {

                @Override
                public void invalidated() {
                    impl_markDirty(DirtyBits.NODE_GEOMETRY);
                    impl_geomChanged();
                }

                @Override
                public Object getBean() {
                    return Arc.this;
                }

                @Override
                public String getName() {
                    return "centerY";
                }
            };
        }
        return centerY;
    }

    /**
     * Defines the overall width (horizontal radius) of the full ellipse
     * of which this arc is a partial section.
     *
<<<<<<< HEAD
     * @profile common
     * @defaultValue 0.0
=======
     * @defaultvalue 0.0
>>>>>>> b6a0011f
     */
    private DoubleProperty radiusX;



    public final void setRadiusX(double value) {
        radiusXProperty().set(value);
    }

    public final double getRadiusX() {
        return radiusX == null ? 0.0 : radiusX.get();
    }

    public final DoubleProperty radiusXProperty() {
        if (radiusX == null) {
            radiusX = new DoublePropertyBase() {

                @Override
                public void invalidated() {
                    impl_markDirty(DirtyBits.NODE_GEOMETRY);
                    impl_geomChanged();
                }

                @Override
                public Object getBean() {
                    return Arc.this;
                }

                @Override
                public String getName() {
                    return "radiusX";
                }
            };
        }
        return radiusX;
    }

    /**
     * Defines the overall height (veritcal radius) of the full ellipse
     * of which this arc is a partial section.
     *
<<<<<<< HEAD
     * @profile common
     * @defaultValue 0.0
=======
     * @defaultvalue 0.0
>>>>>>> b6a0011f
     */
    private DoubleProperty radiusY;



    public final void setRadiusY(double value) {
        radiusYProperty().set(value);
    }

    public final double getRadiusY() {
        return radiusY == null ? 0.0 : radiusY.get();
    }

    public final DoubleProperty radiusYProperty() {
        if (radiusY == null) {
            radiusY = new DoublePropertyBase() {

                @Override
                public void invalidated() {
                    impl_markDirty(DirtyBits.NODE_GEOMETRY);
                    impl_geomChanged();
                }

                @Override
                public Object getBean() {
                    return Arc.this;
                }

                @Override
                public String getName() {
                    return "radiusY";
                }
            };
        }
        return radiusY;
    }

    /**
     * Defines the starting angle of the arc in degrees.
     *
<<<<<<< HEAD
     * @profile common
     * @defaultValue 0.0
=======
     * @defaultvalue 0.0
>>>>>>> b6a0011f
     */
    private DoubleProperty startAngle;



    public final void setStartAngle(double value) {
        startAngleProperty().set(value);
    }

    public final double getStartAngle() {
        return startAngle == null ? 0.0 : startAngle.get();
    }

    public final DoubleProperty startAngleProperty() {
        if (startAngle == null) {
            startAngle = new DoublePropertyBase() {

                @Override
                public void invalidated() {
                    impl_markDirty(DirtyBits.NODE_GEOMETRY);
                    impl_geomChanged();
                }

                @Override
                public Object getBean() {
                    return Arc.this;
                }

                @Override
                public String getName() {
                    return "startAngle";
                }
            };
        }
        return startAngle;
    }

    /**
     * Defines the angular extent of the arc in degrees.
     *
<<<<<<< HEAD
     * @profile common
     * @defaultValue 0.0
=======
     * @defaultvalue 0.0
>>>>>>> b6a0011f
     */
    private DoubleProperty length;



    public final void setLength(double value) {
        lengthProperty().set(value);
    }

    public final double getLength() {
        return length == null ? 0.0 : length.get();
    }

    public final DoubleProperty lengthProperty() {
        if (length == null) {
            length = new DoublePropertyBase() {

                @Override
                public void invalidated() {
                    impl_markDirty(DirtyBits.NODE_GEOMETRY);
                    impl_geomChanged();
                }

                @Override
                public Object getBean() {
                    return Arc.this;
                }

                @Override
                public String getName() {
                    return "length";
                }
            };
        }
        return length;
    }

    /**
     * Defines the closure type for the arc:
     * {@link ArcType#OPEN}, {@link ArcType#CHORD},or {@link ArcType#ROUND}.
     *
<<<<<<< HEAD
     * @profile common
     * @defaultValue OPEN
=======
     * @defaultvalue OPEN
>>>>>>> b6a0011f
     */
    private ObjectProperty<ArcType> type;



    public final void setType(ArcType value) {
        typeProperty().set(value);
    }

    public final ArcType getType() {
        return type == null ? ArcType.OPEN : type.get();
    }

    public final ObjectProperty<ArcType> typeProperty() {
        if (type == null) {
            type = new ObjectPropertyBase<ArcType>(ArcType.OPEN) {

                @Override
                public void invalidated() {
                    impl_markDirty(DirtyBits.NODE_GEOMETRY);
                    impl_geomChanged();
                }

                @Override
                public Object getBean() {
                    return Arc.this;
                }

                @Override
                public String getName() {
                    return "type";
                }
            };
        }
        return type;
    }

    /**
     * @treatAsPrivate implementation detail
     * @deprecated This is an internal API that is not intended for use and will be removed in the next version
     */
    @Deprecated
    @Override protected PGNode impl_createPGNode() {
        return Toolkit.getToolkit().createPGArc();
    }

    PGArc getPGArc() {
        return (PGArc) impl_getPGNode();
    }

    /**
     * @treatAsPrivate implementation detail
     * @deprecated This is an internal API that is not intended for use and will be removed in the next version
     */
    @Deprecated
    @Override public Arc2D impl_configShape() {
        short tmpType;
        switch (getType()) {
        case OPEN:
            tmpType = 0;
            break;
        case CHORD:
            tmpType = 1;
            break;
        default:
            tmpType = 2;
            break;
        }

        shape.setArc(
            (float)(getCenterX() - getRadiusX()), // x
            (float)(getCenterY() - getRadiusY()), // y
            (float)(getRadiusX() * 2.0), // w
            (float)(getRadiusY() * 2.0), // h
            (float)getStartAngle(),
            (float)getLength(),
            tmpType);

        return shape;
    }

    /**
     * @treatAsPrivate implementation detail
     * @deprecated This is an internal API that is not intended for use and will be removed in the next version
     */
    @Deprecated
    @Override public void impl_updatePG() {
        super.impl_updatePG();

        if (impl_isDirty(DirtyBits.NODE_GEOMETRY)) {
            PGArc peer = getPGArc();
             peer.updateArc((float)getCenterX(),
                (float)getCenterY(),
                (float)getRadiusX(),
                (float)getRadiusY(),
                (float)getStartAngle(),
                (float)getLength(),
                toPGArcType(getType()));
        }
    }
}<|MERGE_RESOLUTION|>--- conflicted
+++ resolved
@@ -106,12 +106,7 @@
     /**
      * Defines the X coordinate of the center point of the arc.
      *
-<<<<<<< HEAD
-     * @profile common
-     * @defaultValue 0.0
-=======
-     * @defaultvalue 0.0
->>>>>>> b6a0011f
+     * @defaultValue 0.0
      */
     private DoubleProperty centerX;
 
@@ -152,12 +147,7 @@
     /**
      * Defines the Y coordinate of the center point of the arc.
      *
-<<<<<<< HEAD
-     * @profile common
-     * @defaultValue 0.0
-=======
-     * @defaultvalue 0.0
->>>>>>> b6a0011f
+     * @defaultValue 0.0
      */
     private DoubleProperty centerY;
 
@@ -199,12 +189,7 @@
      * Defines the overall width (horizontal radius) of the full ellipse
      * of which this arc is a partial section.
      *
-<<<<<<< HEAD
-     * @profile common
-     * @defaultValue 0.0
-=======
-     * @defaultvalue 0.0
->>>>>>> b6a0011f
+     * @defaultValue 0.0
      */
     private DoubleProperty radiusX;
 
@@ -246,12 +231,7 @@
      * Defines the overall height (veritcal radius) of the full ellipse
      * of which this arc is a partial section.
      *
-<<<<<<< HEAD
-     * @profile common
-     * @defaultValue 0.0
-=======
-     * @defaultvalue 0.0
->>>>>>> b6a0011f
+     * @defaultValue 0.0
      */
     private DoubleProperty radiusY;
 
@@ -292,12 +272,7 @@
     /**
      * Defines the starting angle of the arc in degrees.
      *
-<<<<<<< HEAD
-     * @profile common
-     * @defaultValue 0.0
-=======
-     * @defaultvalue 0.0
->>>>>>> b6a0011f
+     * @defaultValue 0.0
      */
     private DoubleProperty startAngle;
 
@@ -338,12 +313,7 @@
     /**
      * Defines the angular extent of the arc in degrees.
      *
-<<<<<<< HEAD
-     * @profile common
-     * @defaultValue 0.0
-=======
-     * @defaultvalue 0.0
->>>>>>> b6a0011f
+     * @defaultValue 0.0
      */
     private DoubleProperty length;
 
@@ -385,12 +355,7 @@
      * Defines the closure type for the arc:
      * {@link ArcType#OPEN}, {@link ArcType#CHORD},or {@link ArcType#ROUND}.
      *
-<<<<<<< HEAD
-     * @profile common
      * @defaultValue OPEN
-=======
-     * @defaultvalue OPEN
->>>>>>> b6a0011f
      */
     private ObjectProperty<ArcType> type;
 
