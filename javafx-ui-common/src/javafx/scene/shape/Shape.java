/*
 * Copyright (c) 2010, 2012, Oracle and/or its affiliates. All rights reserved.
 * DO NOT ALTER OR REMOVE COPYRIGHT NOTICES OR THIS FILE HEADER.
 *
 * This code is free software; you can redistribute it and/or modify it
 * under the terms of the GNU General Public License version 2 only, as
 * published by the Free Software Foundation.  Oracle designates this
 * particular file as subject to the "Classpath" exception as provided
 * by Oracle in the LICENSE file that accompanied this code.
 *
 * This code is distributed in the hope that it will be useful, but WITHOUT
 * ANY WARRANTY; without even the implied warranty of MERCHANTABILITY or
 * FITNESS FOR A PARTICULAR PURPOSE.  See the GNU General Public License
 * version 2 for more details (a copy is included in the LICENSE file that
 * accompanied this code).
 *
 * You should have received a copy of the GNU General Public License version
 * 2 along with this work; if not, write to the Free Software Foundation,
 * Inc., 51 Franklin St, Fifth Floor, Boston, MA 02110-1301 USA.
 *
 * Please contact Oracle, 500 Oracle Parkway, Redwood Shores, CA 94065 USA
 * or visit www.oracle.com if you need additional information or have any
 * questions.
 */

package javafx.scene.shape;

import com.sun.javafx.geom.transform.Affine3D;
import java.util.ArrayList;
import java.util.Collections;
import java.util.List;

import javafx.beans.property.BooleanProperty;
import javafx.beans.property.DoubleProperty;
import javafx.beans.property.ObjectProperty;
import javafx.beans.value.WritableValue;
import javafx.collections.ObservableList;
import javafx.scene.Node;
import javafx.scene.paint.Color;
import javafx.scene.paint.Paint;

import com.sun.javafx.Utils;
import com.sun.javafx.collections.TrackableObservableList;
import com.sun.javafx.css.StyleableBooleanProperty;
import com.sun.javafx.css.StyleableDoubleProperty;
import com.sun.javafx.css.StyleableObjectProperty;
import com.sun.javafx.css.StyleableProperty;
import com.sun.javafx.css.converters.BooleanConverter;
import com.sun.javafx.css.converters.EnumConverter;
import com.sun.javafx.css.converters.PaintConverter;
import com.sun.javafx.css.converters.SizeConverter;
import com.sun.javafx.geom.Area;
import com.sun.javafx.geom.BaseBounds;
import com.sun.javafx.geom.PathIterator;
import com.sun.javafx.geom.transform.BaseTransform;
import com.sun.javafx.jmx.MXNodeAlgorithm;
import com.sun.javafx.jmx.MXNodeAlgorithmContext;
import com.sun.javafx.scene.DirtyBits;
import com.sun.javafx.scene.layout.region.ShapeChangeListener;
import com.sun.javafx.sg.PGNode;
import com.sun.javafx.sg.PGShape;
import com.sun.javafx.sg.PGShape.Mode;
import com.sun.javafx.tk.Toolkit;
import javafx.beans.property.Property;
import javafx.collections.ListChangeListener.Change;


/**
 * The {@code Shape} class provides definitions of common properties for
 * objects that represent some form of geometric shape.  These properties
 * include:
 * <ul>
 * <li>The {@link Paint} to be applied to the fillable interior of the
 * shape (see {@link #setFill setFill}).
 * <li>The {@link Paint} to be applied to stroke the outline of the
 * shape (see {@link #setStroke setStroke}).
 * <li>The decorative properties of the stroke, including:
 * <ul>
 * <li>The width of the border stroke.
 * <li>Whether the border is drawn as an exterior padding to the edges
 * of the shape, as an interior edging that follows the inside of the border,
 * or as a wide path that follows along the border straddling it equally
 * both inside and outside (see {@link StrokeType}).
 * <li>Decoration styles for the joins between path segments and the
 * unclosed ends of paths.
 * <li>Dashing attributes.
 * </ul>
 * </ul>
 * <h4>Interaction with coordinate systems</h4>
 * Most nodes tend to have only integer translations applied to them and
 * quite often they are defined using integer coordinates as well.  For
 * this common case, fills of shapes with straight line edges tend to be
 * crisp since they line up with the cracks between pixels that fall on
 * integer device coordinates and thus tend to naturally cover entire pixels.
 * <p>
 * On the other hand, stroking those same shapes can often lead to fuzzy
 * outlines because the default stroking attributes specify both that the
 * default stroke width is 1.0 coordinates which often maps to exactly 1
 * device pixel and also that the stroke should straddle the border of the
 * shape, falling half on either side of the border.
 * Since the borders in many common shapes tend to fall directly on integer
 * coordinates and those integer coordinates often map precisely to integer
 * device locations, the borders tend to result in 50% coverage over the
 * pixel rows and columns on either side of the border of the shape rather
 * than 100% coverage on one or the other.  Thus, fills may typically be
 * crisp, but strokes are often fuzzy.
 * <p>
 * Two common solutions to avoid these fuzzy outlines are to use wider
 * strokes that cover more pixels completely - typically a stroke width of
 * 2.0 will achieve this if there are no scale transforms in effect - or
 * to specify either the {@link StrokeType#INSIDE} or {@link StrokeType#OUTSIDE}
 * stroke styles - which will bias the default single unit stroke onto one
 * of the full pixel rows or columns just inside or outside the border of
 * the shape.
 */
public abstract class Shape extends Node {

    /**
     * @treatAsPrivate implementation detail
     * @deprecated This is an internal API that is not intended for use and will be removed in the next version
     */
    @Deprecated
    @Override
    protected PGNode impl_createPGNode() {
        throw new AssertionError(
            "Subclasses of Shape must implement impl_createPGNode");
    }

    PGShape getPGShape() {
        return (PGShape) impl_getPGNode();
    }

    com.sun.javafx.sg.PGShape.StrokeType toPGStrokeType(StrokeType t) {
        if (t == StrokeType.INSIDE) {
            return PGShape.StrokeType.INSIDE;
        } else if (t == StrokeType.OUTSIDE) {
            return PGShape.StrokeType.OUTSIDE;
        } else {
            return PGShape.StrokeType.CENTERED;
        }
    }

    com.sun.javafx.sg.PGShape.StrokeLineCap toPGLineCap(StrokeLineCap t) {
        if (t == StrokeLineCap.SQUARE) {
            return PGShape.StrokeLineCap.SQUARE;
        } else if (t == StrokeLineCap.BUTT) {
            return PGShape.StrokeLineCap.BUTT;
        } else {
            return PGShape.StrokeLineCap.ROUND;
        }
    }

    /**
     * @treatAsPrivate implementation detail
     * @deprecated This is an internal API that is not intended for use and will be removed in the next version
     */
    @Deprecated
    protected com.sun.javafx.sg.PGShape.StrokeLineJoin toPGLineJoin(StrokeLineJoin t) {
        if (t == StrokeLineJoin.MITER) {
            return PGShape.StrokeLineJoin.MITER;
        } else if (t == StrokeLineJoin.BEVEL) {
            return PGShape.StrokeLineJoin.BEVEL;
        } else {
            return PGShape.StrokeLineJoin.ROUND;
        }
    }

    public final void setStrokeType(StrokeType value) {
        strokeTypeProperty().set(value);
    }

    public final StrokeType getStrokeType() {
        return (strokeAttributes == null) ? DEFAULT_STROKE_TYPE
                                          : strokeAttributes.getType();
    }

    /**
     * Defines the direction (inside, centered, or outside) that the strokeWidth
     * is applied to the boundary of the shape.
     *
     * <p>
     * The image shows a shape without stroke and with a thick stroke applied
     * inside, centered and outside.
     * </p><p>
     * <img src="doc-files/stroketype.png"/>
     * </p>
     *
     * @see StrokeType
<<<<<<< HEAD
     * @profile desktop
     * @defaultValue CENTERED
=======
     * @defaultvalue CENTERED
>>>>>>> b6a0011f
     * @since JavaFX 1.3
     */
    public final ObjectProperty<StrokeType> strokeTypeProperty() {
        return getStrokeAttributes().typeProperty();
    }

    public final void setStrokeWidth(double value) {
        strokeWidthProperty().set(value);
    }

    public final double getStrokeWidth() {
        return (strokeAttributes == null) ? DEFAULT_STROKE_WIDTH
                                          : strokeAttributes.getWidth();
    }

    /**
     * Defines a square pen line width. A value of 0.0 specifies a hairline
     * stroke. A value of less than 0.0 will be treated as 0.0.
     *
<<<<<<< HEAD
     * @profile common
     * @defaultValue 1.0
=======
     * @defaultvalue 1.0
>>>>>>> b6a0011f
     */
    public final DoubleProperty strokeWidthProperty() {
        return getStrokeAttributes().widthProperty();
    }

    public final void setStrokeLineJoin(StrokeLineJoin value) {
        strokeLineJoinProperty().set(value);
    }

    public final StrokeLineJoin getStrokeLineJoin() {
        return (strokeAttributes == null)
                ? DEFAULT_STROKE_LINE_JOIN
                : strokeAttributes.getLineJoin();
    }

    /**
     * Defines the decoration applied where path segments meet.
     * The value must have one of the following values:
     * {@code StrokeLineJoin.MITER}, {@code StrokeLineJoin.BEVEL},
     * and {@code StrokeLineJoin.ROUND}. The image shows a shape
     * using the values in the mentioned order.
     * </p><p>
     * <img src="doc-files/strokelinejoin.png"/>
     * </p>
     *
     * @see StrokeLineJoin
<<<<<<< HEAD
     * @profile common
     * @defaultValue MITER
=======
     * @defaultvalue MITER
>>>>>>> b6a0011f
     */
    public final ObjectProperty<StrokeLineJoin> strokeLineJoinProperty() {
        return getStrokeAttributes().lineJoinProperty();
    }

    public final void setStrokeLineCap(StrokeLineCap value) {
        strokeLineCapProperty().set(value);
    }

    public final StrokeLineCap getStrokeLineCap() {
        return (strokeAttributes == null) ? DEFAULT_STROKE_LINE_CAP
                                          : strokeAttributes.getLineCap();
    }

    /**
     * The end cap style of this {@code Shape} as one of the following
     * values that define possible end cap styles:
     * {@code StrokeLineCap.BUTT}, {@code StrokeLineCap.ROUND},
     * and  {@code StrokeLineCap.SQUARE}. The image shows a line
     * using the values in the mentioned order.
     * </p><p>
     * <img src="doc-files/strokelinecap.png"/>
     * </p>
     *
     * @see StrokeLineCap
<<<<<<< HEAD
     * @profile common
     * @defaultValue SQUARE
=======
     * @defaultvalue SQUARE
>>>>>>> b6a0011f
     */
    public final ObjectProperty<StrokeLineCap> strokeLineCapProperty() {
        return getStrokeAttributes().lineCapProperty();
    }

    public final void setStrokeMiterLimit(double value) {
        strokeMiterLimitProperty().set(value);
    }

    public final double getStrokeMiterLimit() {
        return (strokeAttributes == null) ? DEFAULT_STROKE_MITER_LIMIT
                                          : strokeAttributes.getMiterLimit();
    }

    /**
     * Defines the limit for the {@code StrokeLineJoin.MITER} line join style.
     * A value of less than 1.0 will be treated as 1.0.
     *
     * <p>
     * The image demonstrates the behavior. Miter length ({@code A}) is computed
     * as the distance of the most inside point to the most outside point of
     * the joint, with the stroke width as a unit. If the miter length is bigger
     * than the given miter limit, the miter is cut at the edge of the shape
     * ({@code B}). For the situation in the image it means that the miter
     * will be cut at {@code B} for limit values less than {@code 4.65}.
     * </p><p>
     * <img src="doc-files/strokemiterlimit.png"/>
     * </p>
     *
<<<<<<< HEAD
     * @profile common
     * @defaultValue 10.0
=======
     * @defaultvalue 10.0
>>>>>>> b6a0011f
     */
    public final DoubleProperty strokeMiterLimitProperty() {
        return getStrokeAttributes().miterLimitProperty();
    }

    public final void setStrokeDashOffset(double value) {
        strokeDashOffsetProperty().set(value);
    }

    public final double getStrokeDashOffset() {
        return (strokeAttributes == null) ? DEFAULT_STROKE_DASH_OFFSET
                                          : strokeAttributes.getDashOffset();
    }

    /**
     * Defines a distance specified in user coordinates that represents
     * an offset into the dashing pattern. In other words, the dash phase
     * defines the point in the dashing pattern that will correspond
     * to the beginning of the stroke.
     *
     * <p>
     * The image shows a stroke with dash array {@code [25, 20, 5, 20]} and
     * a stroke with the same pattern and offset {@code 45} which shifts
     * the pattern about the length of the first dash segment and
     * the following space.
     * </p><p>
     * <img src="doc-files/strokedashoffset.png"/>
     * </p>
     *
<<<<<<< HEAD
     * @profile common
     * @defaultValue 0
=======
     * @defaultvalue 0
>>>>>>> b6a0011f
     */
    public final DoubleProperty strokeDashOffsetProperty() {
        return getStrokeAttributes().dashOffsetProperty();
    }

    /**
     * Defines the array representing the lengths of the dash segments.
     * Alternate entries in the array represent the user space lengths
     * of the opaque and transparent segments of the dashes.
     * As the pen moves along the outline of the {@code Shape} to be stroked,
     * the user space distance that the pen travels is accumulated.
     * The distance value is used to index into the dash array.
     * The pen is opaque when its current cumulative distance maps
     * to an even element of the dash array and transparent otherwise.
     * An empty strokeDashArray indicates a solid line with no spaces.
     *
     * <p>
     * The image shows a shape with stroke dash array {@code [25, 20, 5, 20]}
     * </p><p>
     * <img src="doc-files/strokedasharray.png"/>
     * </p>
     *
<<<<<<< HEAD
     * @profile common
     * @defaultValue empty
=======
     * @defaultvalue empty
>>>>>>> b6a0011f
     */
    public final ObservableList<Double> getStrokeDashArray() {        
        return getStrokeAttributes().dashArrayProperty();
    }

    private PGShape.Mode computeMode() {
        if (getFill() != null && getStroke() != null) {
            return PGShape.Mode.STROKE_FILL;
        } else if (getFill() != null) {
            return PGShape.Mode.FILL;
        } else if (getStroke() != null) {
            return PGShape.Mode.STROKE;
        } else {
            return PGShape.Mode.EMPTY;
        }
    }

    /**
     * @treatAsPrivate implementation detail
     * @deprecated This is an internal API that is not intended for use and will be removed in the next version
     */
    @Deprecated
    protected PGShape.Mode impl_mode = Mode.FILL;

    private void checkModeChanged() {
        PGShape.Mode newMode = computeMode();
        if (impl_mode != newMode) {
            impl_mode = newMode;

            impl_markDirty(DirtyBits.SHAPE_MODE);
            impl_geomChanged();
        }
    }

    /**
     * Defines parameters to fill the interior of an {@code Shape}
     * using the settings of the {@code Paint} context.
     * The default value is {@code Color.BLACK} for all shapes except
     * Line, Polyline, and Path. The default value is {@code null} for
     * those shapes.
     */
    private ObjectProperty<Paint> fill;


    public final void setFill(Paint value) {
        fillProperty().set(value);
    }

    public final Paint getFill() {
        return fill == null ? Color.BLACK : fill.get();
    }

    public final ObjectProperty<Paint> fillProperty() {
        if (fill == null) {
            fill = new StyleableObjectProperty<Paint>(Color.BLACK) {
                @Override public void invalidated() {
                    impl_markDirty(DirtyBits.SHAPE_FILL);
                    checkModeChanged();
                    impl_strokeOrFillChanged();
                }
                
                @Override
                public StyleableProperty getStyleableProperty() {
                    return getStyleablePropertyForFillProperty();
                }

                @Override
                public Object getBean() {
                    return Shape.this;
                }

                @Override
                public String getName() {
                    return "fill";
                }
            };
        }
        return fill;
    }
    
    /** 
     * Some sub-class of Shape, such as {@link Line}, override the
     * default value for the {@link Shape#fill} property. This allows
     * the {@link Shape#fill} property method getStyleableProperty to 
     * return a StyleableProperty with the correct default.
     */
    protected StyleableProperty getStyleablePropertyForFillProperty() {
        return StyleableProperties.FILL;
    }

    /**
     * Defines parameters of a stroke that is drawn around the outline of
     * a {@code Shape} using the settings of the specified {@code Paint}.
     * The default value is {@code null} for all shapes except
     * Line, Polyline, and Path. The default value is {@code Color.BLACK} for
     * those shapes.
     */
    private ObjectProperty<Paint> stroke;


    public final void setStroke(Paint value) {
        strokeProperty().set(value);
    }

    public final Paint getStroke() {
        return stroke == null ? null : stroke.get();
    }

    public final ObjectProperty<Paint> strokeProperty() {
        if (stroke == null) {
            stroke = new StyleableObjectProperty<Paint>() {
                @Override public void invalidated() {
                    impl_markDirty(DirtyBits.SHAPE_STROKE);
                    checkModeChanged();
                    impl_strokeOrFillChanged();
                }
                
                @Override
                public StyleableProperty getStyleableProperty() {
                    return StyleableProperties.STROKE;
                }

                @Override
                public Object getBean() {
                    return Shape.this;
                }

                @Override
                public String getName() {
                    return "stroke";
                }
            };
        }
        return stroke;
    }

    // Used by Text
    /**
     * @treatAsPrivate implementation detail
     * @deprecated This is an internal API that is not intended for use and will be removed in the next version
     */
    @Deprecated
    protected void impl_strokeOrFillChanged() { }

    /**
     * Defines whether antialiasing hints are used or not for this {@code Shape}.
     * If the value equals true the rendering hints are applied.
     *
<<<<<<< HEAD
     * @profile common
     * @defaultValue true
=======
     * @defaultvalue true
>>>>>>> b6a0011f
     */
    private BooleanProperty smooth;


    public final void setSmooth(boolean value) {
        smoothProperty().set(value);
    }

    public final boolean isSmooth() {
        return smooth == null ? true : smooth.get();
    }

    public final BooleanProperty smoothProperty() {
        if (smooth == null) {
            smooth = new StyleableBooleanProperty(true) {

                @Override
                public void invalidated() {
                    impl_markDirty(DirtyBits.NODE_SMOOTH);
                }
                
                @Override
                public StyleableProperty getStyleableProperty() {
                    return StyleableProperties.SMOOTH;
                }

                @Override
                public Object getBean() {
                    return Shape.this;
                }

                @Override
                public String getName() {
                    return "smooth";
                }
            };
        }
        return smooth;
    }

    /***************************************************************************
     *                                                                         *
     *                         Stylesheet Handling                             *
     *                                                                         *
     **************************************************************************/

     /**
      * Super-lazy instantiation pattern from Bill Pugh.
      * @treatAsPrivate implementation detail
      */
     protected static class StyleableProperties {

        /**
        * @css -fx-fill: <a href="../doc-files/cssref.html#typepaint">&lt;paint&gt;</a>
        * @see Shape#fill
        */
        protected static final StyleableProperty<Shape,Paint> FILL =
            new StyleableProperty<Shape,Paint>("-fx-fill", 
                PaintConverter.getInstance(), Color.BLACK) {

            @Override
            public boolean isSettable(Shape node) {
                return node.fill == null || !node.fill.isBound();
            }

            @Override
            public WritableValue<Paint> getWritableValue(Shape node) {
                return node.fillProperty();
            }

        };

        /**
        * @css -fx-smooth: <a href="../doc-files/cssref.html#typeboolean">&lt;boolean&gt;</a>
        * @see Shape#smooth
        */
        private static final StyleableProperty<Shape,Boolean> SMOOTH =
            new StyleableProperty<Shape,Boolean>("-fx-smooth", 
                BooleanConverter.getInstance(), Boolean.TRUE) {

            @Override
            public boolean isSettable(Shape node) {
                return node.smooth == null || !node.smooth.isBound();
            }

            @Override
            public WritableValue<Boolean> getWritableValue(Shape node) {
                return node.smoothProperty();
            }

        };

        /**
        * @css -fx-stroke: <a href="../doc-files/cssref.html#typepaint">&lt;paint&gt;</a>
        * @see Shape#stroke
        */    
        protected static final StyleableProperty<Shape,Paint> STROKE =
            new StyleableProperty<Shape,Paint>("-fx-stroke", 
                PaintConverter.getInstance()) {

            @Override
            public boolean isSettable(Shape node) {
                return node.stroke == null || !node.stroke.isBound();
            }

            @Override
            public WritableValue<Paint> getWritableValue(Shape node) {
                return node.strokeProperty();
            }

        };

        /**
        * @css -fx-stroke-dash-array: <a href="#typesize" class="typelink">&lt;size&gt;</a>
        *                    [<a href="#typesize" class="typelink">&lt;size&gt;</a>]+
        * <p>
        * Note:
        * Because {@link StrokeAttributes#dashArray} is not itself a 
        * {@link Property}, 
        * the <code>getProperty()</code> method of this StyleableProperty 
        * returns the {@link StrokeAttributes#dashArray} wrapped in an
        * {@link ObjectProperty}. This is inconsistent with other
        * StyleableProperties which return the actual {@link Property}. 
        * </p>
        * @see StrokeAttributes#dashArray
        */    
        private static final StyleableProperty<Shape,Double[]> STROKE_DASH_ARRAY =
            new StyleableProperty<Shape,Double[]>("-fx-stroke-dash-array",
                SizeConverter.SequenceConverter.getInstance(), 
                new Double[0]) {

            @Override
            public boolean isSettable(Shape node) {
                return true;
            }

            @Override
            public WritableValue<Double[]> getWritableValue(final Shape node) {
                return node.getStrokeAttributes().cssDashArrayProperty();
            }

        };

        /**
        * @css -fx-stroke-dash-offset: <a href="#typesize" class="typelink">&lt;size&gt;</a>
        * @see #strokeDashOffsetProperty() 
        */        
        private static final StyleableProperty<Shape,Number> STROKE_DASH_OFFSET =
            new StyleableProperty<Shape,Number>("-fx-stroke-dash-offset",
                SizeConverter.getInstance(), 0.0) {

            @Override
            public boolean isSettable(Shape node) {
                return node.strokeAttributes == null ||
                        node.strokeAttributes.canSetDashOffset();
            }

            @Override
            public WritableValue<Number> getWritableValue(Shape node) {
                return node.strokeDashOffsetProperty();
            }

        };

        /**
        * @css -fx-stroke-line-cap: [ square | butt | round ]
        * @see #strokeLineCapProperty() 
        */        
        private static final StyleableProperty<Shape,StrokeLineCap> STROKE_LINE_CAP =
            new StyleableProperty<Shape,StrokeLineCap>("-fx-stroke-line-cap",
                new EnumConverter<StrokeLineCap>(StrokeLineCap.class), 
                StrokeLineCap.SQUARE) {

            @Override
            public boolean isSettable(Shape node) {
                return node.strokeAttributes == null ||
                        node.strokeAttributes.canSetLineCap();
            }

            @Override
            public WritableValue<StrokeLineCap> getWritableValue(Shape node) {
                return node.strokeLineCapProperty();
            }

        };

        /**
        * @css -fx-stroke-line-join: [ miter | bevel | round ]
        * @see #strokeLineJoinProperty() 
        */        
        private static final StyleableProperty<Shape,StrokeLineJoin> STROKE_LINE_JOIN =
            new StyleableProperty<Shape,StrokeLineJoin>("-fx-stroke-line-join",
                new EnumConverter<StrokeLineJoin>(StrokeLineJoin.class), 
                StrokeLineJoin.MITER) {

            @Override
            public boolean isSettable(Shape node) {
                return node.strokeAttributes == null ||
                        node.strokeAttributes.canSetLineJoin();
            }

            @Override
            public WritableValue<StrokeLineJoin> getWritableValue(Shape node) {
                return node.strokeLineJoinProperty();
            }

        };

        /**
        * @css -fx-stroke-type: [ inside | outside | centered ]
        * @see #strokeTypeProperty() 
        */        
        private static final StyleableProperty<Shape,StrokeType> STROKE_TYPE =
            new StyleableProperty<Shape,StrokeType>("-fx-stroke-type",
                new EnumConverter<StrokeType>(StrokeType.class), 
                StrokeType.CENTERED) {

            @Override
            public boolean isSettable(Shape node) {
                return node.strokeAttributes == null ||
                        node.strokeAttributes.canSetType();
            }

            @Override
            public WritableValue<StrokeType> getWritableValue(Shape node) {
                return node.strokeTypeProperty();
            }


        };

        /**
        * @css -fx-stroke-miter-limit: <a href="#typesize" class="typelink">&lt;size&gt;</a>
        * @see #strokeMiterLimitProperty() 
        */        
        private static final StyleableProperty<Shape,Number> STROKE_MITER_LIMIT =
            new StyleableProperty<Shape,Number>("-fx-stroke-miter-limit",
                SizeConverter.getInstance(), 10.0) {

            @Override
            public boolean isSettable(Shape node) {
                return node.strokeAttributes == null ||
                        node.strokeAttributes.canSetMiterLimit();
            }

            @Override
            public WritableValue<Number> getWritableValue(Shape node) {
                return node.strokeMiterLimitProperty();
            }

        };

        /**
        * @css -fx-stroke-width: <a href="#typesize" class="typelink">&lt;size&gt;</a>
        * @see #strokeWidthProperty() 
        */        
        private static final StyleableProperty STROKE_WIDTH =
            new StyleableProperty<Shape,Number>("-fx-stroke-width",
                SizeConverter.getInstance(), 1.0) {

            @Override
            public boolean isSettable(Shape node) {
                return node.strokeAttributes == null ||
                        node.strokeAttributes.canSetWidth();
            }

            @Override
            public WritableValue<Number> getWritableValue(Shape node) {
                return node.strokeWidthProperty();
            }

        };         
         private static final List<StyleableProperty> STYLEABLES;
         static {

            final List<StyleableProperty> styleables =
                new ArrayList<StyleableProperty>(Node.impl_CSS_STYLEABLES());
            Collections.addAll(styleables,
                FILL,
                SMOOTH,
                STROKE,
                STROKE_DASH_ARRAY,
                STROKE_DASH_OFFSET,
                STROKE_LINE_CAP,
                STROKE_LINE_JOIN,
                STROKE_TYPE,
                STROKE_MITER_LIMIT,
                STROKE_WIDTH
            );
            STYLEABLES = Collections.unmodifiableList(styleables);
         }
    }

    /**
     * Super-lazy instantiation pattern from Bill Pugh. StyleableProperty is referenced
     * no earlier (and therefore loaded no earlier by the class loader) than
     * the moment that  impl_CSS_STYLEABLES() is called.
     * @treatAsPrivate implementation detail
     * @deprecated This is an internal API that is not intended for use and will be removed in the next version
     */
    @Deprecated
    public static List<StyleableProperty> impl_CSS_STYLEABLES() {
        return Shape.StyleableProperties.STYLEABLES;
    }

    /**
     * @treatAsPrivate implementation detail
     * @deprecated This is an internal API that is not intended for use and will be removed in the next version
     */
    @Deprecated
    @Override
    public BaseBounds impl_computeGeomBounds(BaseBounds bounds,
                                             BaseTransform tx) {
        return computeShapeBounds(bounds, tx, impl_configShape());
    }

    /**
     * @treatAsPrivate implementation detail
     * @deprecated This is an internal API that is not intended for use and will be removed in the next version
     */
    @Deprecated
    @Override
    protected boolean impl_computeContains(double localX, double localY) {
        return computeShapeContains(localX, localY, impl_configShape());
    }

    /**
     * @treatAsPrivate implementation detail
     * @deprecated This is an internal API that is not intended for use and will be removed in the next version
     */
    @Deprecated
    public abstract com.sun.javafx.geom.Shape impl_configShape();

    private static final double MIN_STROKE_WIDTH = 0.0f;
    private static final double MIN_STROKE_MITER_LIMIT = 1.0f;

    private void updatePGShape() {
        if (impl_isDirty(DirtyBits.SHAPE_STROKEATTRS)) {
            final float[] pgDashArray =
                    (hasStrokeDashArray())
                            ? toPGDashArray(getStrokeDashArray())
                            : DEFAULT_PG_STROKE_DASH_ARRAY;

            getPGShape().setDrawStroke(
                        (float)Utils.clampMin(getStrokeWidth(),
                                              MIN_STROKE_WIDTH),
                        toPGStrokeType(getStrokeType()),
                        toPGLineCap(getStrokeLineCap()),
                        toPGLineJoin(getStrokeLineJoin()),
                        (float)Utils.clampMin(getStrokeMiterLimit(),
                                              MIN_STROKE_MITER_LIMIT),
                        pgDashArray, (float)getStrokeDashOffset());
        }

        if (impl_isDirty(DirtyBits.SHAPE_MODE)) {
            getPGShape().setMode(impl_mode);
        }

        if (impl_isDirty(DirtyBits.SHAPE_FILL)) {
            Paint localFill = getFill();
            getPGShape().setFillPaint(localFill == null ? null : localFill.impl_getPlatformPaint());
        }

        if (impl_isDirty(DirtyBits.SHAPE_STROKE)) {
            Paint localStroke = getStroke();
            getPGShape().setDrawPaint(localStroke == null ? null : localStroke.impl_getPlatformPaint());
        }

        if (impl_isDirty(DirtyBits.NODE_SMOOTH)) {
            getPGShape().setAntialiased(isSmooth());
        }
    }

    /**
     * @treatAsPrivate implementation detail
     * @deprecated This is an internal API that is not intended for use and will be removed in the next version
     */
    @Deprecated
    @Override
    protected void impl_markDirty(DirtyBits dirtyBits) {
        if (shapeChangeListener != null && impl_isDirtyEmpty()) {
            shapeChangeListener.changed();
        }

        super.impl_markDirty(dirtyBits);
    }

    private ShapeChangeListener shapeChangeListener;

    /**
     * @treatAsPrivate implementation detail
     * @deprecated This is an internal API that is not intended for use and will be removed in the next version
     */
    @Deprecated
    public void impl_setShapeChangeListener(ShapeChangeListener listener) {
        shapeChangeListener = listener;
    }

    /**
     * @treatAsPrivate implementation detail
     * @deprecated This is an internal API that is not intended for use and will be removed in the next version
     */
    @Deprecated
    @Override
    public void impl_updatePG() {
        super.impl_updatePG();
        updatePGShape();
    }

    /**
     * Helper function for rectangular shapes such as Rectangle and Ellipse
     * for computing their bounds.
     */
    BaseBounds computeBounds(BaseBounds bounds, BaseTransform tx,
                                   double upad, double dpad,
                                   double x, double y,
                                   double w, double h)
    {
        // if the w or h is < 0 then bounds is empty
        if (w < 0.0f || h < 0.0f) return bounds.makeEmpty();

        double x0 = x;
        double y0 = y;
        double x1 = w;
        double y1 = h;
        double _dpad = dpad;
        if (tx.isTranslateOrIdentity()) {
            x1 += x0;
            y1 += y0;
            if (tx.getType() == BaseTransform.TYPE_TRANSLATION) {
                final double dx = tx.getMxt();
                final double dy = tx.getMyt();
                x0 += dx;
                y0 += dy;
                x1 += dx;
                y1 += dy;
            }
            // TODO - only pad by upad or dpad, depending on transform
            _dpad += upad;
        } else {
            // TODO - only pad by upad or dpad, depending on transform
            x0 -= upad;
            y0 -= upad;
            x1 += upad*2;
            y1 += upad*2;
            // Each corner is transformed by an equation similar to:
            //     x' = x * mxx + y * mxy + mxt
            //     y' = x * myx + y * myy + myt
            // Since all of the corners are translated by mxt,myt we
            // can ignore them when doing the min/max calculations
            // and add them in once when we are done.  We then have
            // to do min/max operations on 4 points defined as:
            //     x' = x * mxx + y * mxy
            //     y' = x * myx + y * myy
            // Furthermore, the four corners that we will be transforming
            // are not four independent coordinates, they are in a
            // rectangular formation.  To that end, if we translated
            // the transform to x,y and scaled it by width,height then
            // we could compute the min/max of the unit rectangle 0,0,1x1.
            // The transform would then be adjusted as follows:
            // First, the translation to x,y only affects the mxt,myt
            // components of the transform which we can hold off on adding
            // until we are done with the min/max.  The adjusted translation
            // components would be:
            //     mxt' = x * mxx + y * mxy + mxt
            //     myt' = x * myx + y * myy + myt
            // Second, the scale affects the components as follows:
            //     mxx' = mxx * width
            //     mxy' = mxy * height
            //     myx' = myx * width
            //     myy' = myy * height
            // The min/max of that rectangle then degenerates to:
            //     x00' = 0 * mxx' + 0 * mxy' = 0
            //     y00' = 0 * myx' + 0 * myy' = 0
            //     x01' = 0 * mxx' + 1 * mxy' = mxy'
            //     y01' = 0 * myx' + 1 * myy' = myy'
            //     x10' = 1 * mxx' + 0 * mxy' = mxx'
            //     y10' = 1 * myx' + 0 * myy' = myx'
            //     x11' = 1 * mxx' + 1 * mxy' = mxx' + mxy'
            //     y11' = 1 * myx' + 1 * myy' = myx' + myy'
            double mxx = tx.getMxx();
            double mxy = tx.getMxy();
            double myx = tx.getMyx();
            double myy = tx.getMyy();
            // Computed translated translation components
            final double mxt = (x0 * mxx + y0 * mxy + tx.getMxt());
            final double myt = (x0 * myx + y0 * myy + tx.getMyt());
            // Scale non-translation components by w/h
            mxx *= x1;
            mxy *= y1;
            myx *= x1;
            myy *= y1;
            x0 = (Math.min(Math.min(0,mxx),Math.min(mxy,mxx+mxy)))+mxt;
            y0 = (Math.min(Math.min(0,myx),Math.min(myy,myx+myy)))+myt;
            x1 = (Math.max(Math.max(0,mxx),Math.max(mxy,mxx+mxy)))+mxt;
            y1 = (Math.max(Math.max(0,myx),Math.max(myy,myx+myy)))+myt;
        }
        x0 -= _dpad;
        y0 -= _dpad;
        x1 += _dpad;
        y1 += _dpad;

        bounds = bounds.deriveWithNewBounds((float)x0, (float)y0, 0.0f,
                (float)x1, (float)y1, 0.0f);
        return bounds;
    }

    BaseBounds computeShapeBounds(BaseBounds bounds, BaseTransform tx,
                                com.sun.javafx.geom.Shape s)
    {
        // empty mode means no bounds!
        if (impl_mode == Mode.EMPTY) {
            return bounds.makeEmpty();
        }

        float[] bbox = {
            Float.POSITIVE_INFINITY, Float.POSITIVE_INFINITY,
            Float.NEGATIVE_INFINITY, Float.NEGATIVE_INFINITY,
        };
        boolean includeShape = (impl_mode != Mode.STROKE);
        boolean includeStroke = (impl_mode != Mode.FILL);
        if (includeStroke && (getStrokeType() == StrokeType.INSIDE)) {
            includeShape = true;
            includeStroke = false;
        }

        if (includeStroke) {
            PGShape.StrokeType type = toPGStrokeType(getStrokeType());
            double sw = Utils.clampMin(getStrokeWidth(), MIN_STROKE_WIDTH);
            PGShape.StrokeLineCap cap = toPGLineCap(getStrokeLineCap());
            PGShape.StrokeLineJoin join = toPGLineJoin(getStrokeLineJoin());
            float miterlimit =
                (float) Utils.clampMin(getStrokeMiterLimit(), MIN_STROKE_MITER_LIMIT);
            // Note that we ignore dashing for computing bounds and testing
            // point containment, both to save time in bounds calculations
            // and so that animated dashing does not keep perturbing the bounds...
            Toolkit.getToolkit().accumulateStrokeBounds(
                    s,
                    bbox, type, sw,
                    cap, join, miterlimit, tx);
            // Account for "minimum pen size" by expanding by 0.5 device
            // pixels all around...
            bbox[0] -= 0.5;
            bbox[1] -= 0.5;
            bbox[2] += 0.5;
            bbox[3] += 0.5;
        } else if (includeShape) {
            com.sun.javafx.geom.Shape.accumulate(bbox, s, tx);
        }

        if (bbox[2] < bbox[0] || bbox[3] < bbox[1]) {
            // They are probably +/-INFINITY which would yield NaN if subtracted
            // Let's just return a "safe" empty bbox..
            return bounds.makeEmpty();
        }
        bounds = bounds.deriveWithNewBounds(bbox[0], bbox[1], 0.0f,
                bbox[2], bbox[3], 0.0f);
        return bounds;
    }

    boolean computeShapeContains(double localX, double localY,
                                 com.sun.javafx.geom.Shape s) {
        if (impl_mode == Mode.EMPTY) {
            return false;
        }

        boolean includeShape = (impl_mode != Mode.STROKE);
        boolean includeStroke = (impl_mode != Mode.FILL);
        if (includeStroke && includeShape &&
            (getStrokeType() == StrokeType.INSIDE))
        {
            includeStroke = false;
        }

        if (includeShape) {
            if (s.contains((float)localX, (float)localY)) {
                return true;
            }
        }

        if (includeStroke) {
            PGShape.StrokeType type = toPGStrokeType(getStrokeType());
            double sw = Utils.clampMin(getStrokeWidth(), MIN_STROKE_WIDTH);
            PGShape.StrokeLineCap cap = toPGLineCap(getStrokeLineCap());
            PGShape.StrokeLineJoin join = toPGLineJoin(getStrokeLineJoin());
            float miterlimit =
                (float) Utils.clampMin(getStrokeMiterLimit(), MIN_STROKE_MITER_LIMIT);
            // Note that we ignore dashing for computing bounds and testing
            // point containment, both to save time in bounds calculations
            // and so that animated dashing does not keep perturbing the bounds...
            return Toolkit.getToolkit().strokeContains(s, localX, localY,
                                                       type, sw, cap,
                                                       join, miterlimit);
        }

        return false;
    }

    private StrokeAttributes strokeAttributes;

    private StrokeAttributes getStrokeAttributes() {
        if (strokeAttributes == null) {
            strokeAttributes = new StrokeAttributes();
        }

        return strokeAttributes;
    }

    private boolean hasStrokeDashArray() {
        return (strokeAttributes != null) && strokeAttributes.hasDashArray();
    }

    private static float[] toPGDashArray(final List<Double> dashArray) {
        final int size = dashArray.size();
        final float[] pgDashArray = new float[size];
        for (int i = 0; i < size; i++) {
            pgDashArray[i] = dashArray.get(i).floatValue();
        }

        return pgDashArray;
    }

    private static final StrokeType DEFAULT_STROKE_TYPE = StrokeType.CENTERED;
    private static final double DEFAULT_STROKE_WIDTH = 1.0;
    private static final StrokeLineJoin DEFAULT_STROKE_LINE_JOIN =
            StrokeLineJoin.MITER;
    private static final StrokeLineCap DEFAULT_STROKE_LINE_CAP = 
            StrokeLineCap.SQUARE;
    private static final double DEFAULT_STROKE_MITER_LIMIT = 10.0;
    private static final double DEFAULT_STROKE_DASH_OFFSET = 0;
    private static final float[] DEFAULT_PG_STROKE_DASH_ARRAY = new float[0];

    private final class StrokeAttributes {
        private ObjectProperty<StrokeType> type;
        private DoubleProperty width;
        private ObjectProperty<StrokeLineJoin> lineJoin;
        private ObjectProperty<StrokeLineCap> lineCap;
        private DoubleProperty miterLimit;
        private DoubleProperty dashOffset;
        private ObservableList<Double> dashArray;

        public final StrokeType getType() {
            return (type == null) ? DEFAULT_STROKE_TYPE : type.get();
        }

        public final ObjectProperty<StrokeType> typeProperty() {
            if (type == null) {
                type = new StyleableObjectProperty<StrokeType>(DEFAULT_STROKE_TYPE) {
                
                    @Override
                    public void invalidated() {
                        StrokeAttributes.this.invalidated(
                                StyleableProperties.STROKE_TYPE);
                    }
                
                    @Override
                    public StyleableProperty getStyleableProperty() {
                        return StyleableProperties.STROKE_TYPE;
                    }

                    @Override
                    public Object getBean() {
                        return Shape.this;
                    }

                    @Override
                    public String getName() {
                        return "strokeType";
                    }
                };
            }
            return type;
        }

        public double getWidth() {
            return (width == null) ? DEFAULT_STROKE_WIDTH : width.get();
        }

        public final DoubleProperty widthProperty() {
            if (width == null) {
                width = new StyleableDoubleProperty(DEFAULT_STROKE_WIDTH) {
                
                    @Override
                    public void invalidated() {
                        StrokeAttributes.this.invalidated(
                                StyleableProperties.STROKE_WIDTH);
                    }
                
                    @Override
                    public StyleableProperty getStyleableProperty() {
                        return StyleableProperties.STROKE_WIDTH;
                    }

                    @Override
                    public Object getBean() {
                        return Shape.this;
                    }

                    @Override
                    public String getName() {
                        return "strokeWidth";
                    }
                };
            }
            return width;
        }

        public StrokeLineJoin getLineJoin() {
            return (lineJoin == null) ? DEFAULT_STROKE_LINE_JOIN
                                      : lineJoin.get();
        }

        public final ObjectProperty<StrokeLineJoin> lineJoinProperty() {
            if (lineJoin == null) {
                lineJoin = new StyleableObjectProperty<StrokeLineJoin>(
                                       DEFAULT_STROKE_LINE_JOIN) {
                
                    @Override
                    public void invalidated() {
                        StrokeAttributes.this.invalidated(
                                StyleableProperties.STROKE_LINE_JOIN);
                    }
                
                    @Override
                    public StyleableProperty getStyleableProperty() {
                        return StyleableProperties.STROKE_LINE_JOIN;
                    }

                    @Override
                    public Object getBean() {
                        return Shape.this;
                    }

                    @Override
                    public String getName() {
                        return "strokeLineJoin";
                    }
                };
            }
            return lineJoin;
        }

        public StrokeLineCap getLineCap() {
            return (lineCap == null) ? DEFAULT_STROKE_LINE_CAP
                                     : lineCap.get();
        }

        public final ObjectProperty<StrokeLineCap> lineCapProperty() {
            if (lineCap == null) {
                lineCap = new StyleableObjectProperty<StrokeLineCap>(
                                      DEFAULT_STROKE_LINE_CAP) {
                
                    @Override
                    public void invalidated() {
                        StrokeAttributes.this.invalidated(
                                StyleableProperties.STROKE_LINE_CAP);
                    }
                
                    @Override
                    public StyleableProperty getStyleableProperty() {
                        return StyleableProperties.STROKE_LINE_CAP;
                    }

                    @Override
                    public Object getBean() {
                        return Shape.this;
                    }

                    @Override
                    public String getName() {
                        return "strokeLineCap";
                    }
                };
            }

            return lineCap;
        }

        public double getMiterLimit() {
            return (miterLimit == null) ? DEFAULT_STROKE_MITER_LIMIT
                                        : miterLimit.get();
        }

        public final DoubleProperty miterLimitProperty() {
            if (miterLimit == null) {
                miterLimit = new StyleableDoubleProperty(
                                         DEFAULT_STROKE_MITER_LIMIT) {
                    @Override
                    public void invalidated() {
                        StrokeAttributes.this.invalidated(
                                StyleableProperties.STROKE_MITER_LIMIT);
                    }
                
                    @Override
                    public StyleableProperty getStyleableProperty() {
                        return StyleableProperties.STROKE_MITER_LIMIT;
                    }

                    @Override
                    public Object getBean() {
                        return Shape.this;
                    }

                    @Override
                    public String getName() {
                        return "strokeMiterLimit";
                    }
                };
            }

            return miterLimit;
        }

        public double getDashOffset() {
            return (dashOffset == null) ? DEFAULT_STROKE_DASH_OFFSET
                                        : dashOffset.get();
        }

        public final DoubleProperty dashOffsetProperty() {
            if (dashOffset == null) {
                dashOffset = new StyleableDoubleProperty(
                                         DEFAULT_STROKE_DASH_OFFSET) {
                                             
                    @Override
                    public void invalidated() {
                        StrokeAttributes.this.invalidated(
                                StyleableProperties.STROKE_DASH_OFFSET);
                    }
                
                    @Override
                    public StyleableProperty getStyleableProperty() {
                        return StyleableProperties.STROKE_DASH_OFFSET;
                    }

                    @Override
                    public Object getBean() {
                        return Shape.this;
                    }

                    @Override
                    public String getName() {
                        return "strokeDashOffset";
                    }
                };
            }

            return dashOffset;
        }

        // TODO: Need to handle set from css - should clear array and add all.  
        public ObservableList<Double> dashArrayProperty() {
            if (dashArray == null) {
                dashArray = new TrackableObservableList<Double>() {
                    @Override
                    protected void onChanged(Change<Double> c) {
                        StrokeAttributes.this.invalidated(
                                StyleableProperties.STROKE_DASH_ARRAY);
                    }
                }; 
            }
            return dashArray;
        }
        
        private ObjectProperty<Double[]> cssDashArray = null;
        private ObjectProperty<Double[]> cssDashArrayProperty() {
            if (cssDashArray == null) {
                cssDashArray = new StyleableObjectProperty<Double[]>() 
                {

                    @Override
                    public void set(Double[] v) {
                        
                        ObservableList<Double> list = dashArrayProperty();
                        list.clear();
                        if (v != null && v.length > 0) {
                            list.addAll(v);
                        }
                        
                        // no need to hold onto the array
                    }

                    @Override
                    public Double[] get() {
                        List<Double> list = dashArrayProperty();
                        return list.toArray(new Double[list.size()]);
                    }

                    @Override
                    public Object getBean() {
                        return Shape.this;
                    }

                    @Override
                    public String getName() {
                        return "cssDashArray";
                    }

                    @Override
                    public StyleableProperty getStyleableProperty() {
                        return StyleableProperties.STROKE_DASH_ARRAY;
                    }
                };
            }

            return cssDashArray;
        }

        public boolean canSetType() {
            return (type == null) || !type.isBound();
        }

        public boolean canSetWidth() {
            return (width == null) || !width.isBound();
        }

        public boolean canSetLineJoin() {
            return (lineJoin == null) || !lineJoin.isBound();
        }

        public boolean canSetLineCap() {
            return (lineCap == null) || !lineCap.isBound();
        }

        public boolean canSetMiterLimit() {
            return (miterLimit == null) || !miterLimit.isBound();
        }

        public boolean canSetDashOffset() {
            return (dashOffset == null) || !dashOffset.isBound();
        }

        public boolean hasDashArray() {
            return (dashArray != null);
        }

        private void invalidated(final StyleableProperty propertyCssKey) {
            impl_markDirty(DirtyBits.SHAPE_STROKEATTRS);
            if (propertyCssKey != StyleableProperties.STROKE_DASH_OFFSET) {
                // all stroke attributes change geometry except for the
                // stroke dash offset
                impl_geomChanged();
            }
        }
    }

    /**
     * @treatAsPrivate implementation detail
     * @deprecated This is an internal API that is not intended for use and will be removed in the next version
     */
    @Deprecated
    @Override
    public Object impl_processMXNode(MXNodeAlgorithm alg, MXNodeAlgorithmContext ctx) {
        return alg.processLeafNode(this, ctx);
    }

    // PENDING_DOC_REVIEW
    /**
     * Returns a new {@code Shape} which is created as a union of the specified
     * input shapes.
     * <p>
     * The operation works with geometric areas occupied by the input shapes.
     * For a single {@code Shape} such area includes the area occupied by the
     * fill if the shape has a non-null fill and the area occupied by the stroke
     * if the shape has a non-null stroke. So the area is empty for a shape
     * with {@code null} stroke and {@code null} fill. The area of an input
     * shape considered by the operation is independent on the type and
     * configuration of the paint used for fill or stroke. Before the final
     * operation the areas of the input shapes are transformed to the parent
     * coordinate space of their respective topmost parent nodes.
     * <p>
     * The resulting shape will include areas that were contained in any of the
     * input shapes.
     * <p>

<PRE>

         shape1       +       shape2       =       result
   +----------------+   +----------------+   +----------------+
   |################|   |################|   |################|
   |##############  |   |  ##############|   |################|
   |############    |   |    ############|   |################|
   |##########      |   |      ##########|   |################|
   |########        |   |        ########|   |################|
   |######          |   |          ######|   |######    ######|
   |####            |   |            ####|   |####        ####|
   |##              |   |              ##|   |##            ##|
   +----------------+   +----------------+   +----------------+

</PRE>

     * @param shape1 the first shape
     * @param shape2 the second shape
     * @return the created {@code Shape}
     */
    public static Shape union(final Shape shape1, final Shape shape2) {
        final Area result = shape1.getTransformedArea();
        result.add(shape2.getTransformedArea());
        return createFromGeomShape(result);
    }

    // PENDING_DOC_REVIEW
    /**
     * Returns a new {@code Shape} which is created by subtracting the specified
     * second shape from the first shape.
     * <p>
     * The operation works with geometric areas occupied by the input shapes.
     * For a single {@code Shape} such area includes the area occupied by the
     * fill if the shape has a non-null fill and the area occupied by the stroke
     * if the shape has a non-null stroke. So the area is empty for a shape
     * with {@code null} stroke and {@code null} fill. The area of an input
     * shape considered by the operation is independent on the type and
     * configuration of the paint used for fill or stroke. Before the final
     * operation the areas of the input shapes are transformed to the parent
     * coordinate space of their respective topmost parent nodes.
     * <p>
     * The resulting shape will include areas that were contained only in the
     * first shape and not in the second shape.
     * <p>

<PRE>

         shape1       -       shape2       =       result
   +----------------+   +----------------+   +----------------+
   |################|   |################|   |                |
   |##############  |   |  ##############|   |##              |
   |############    |   |    ############|   |####            |
   |##########      |   |      ##########|   |######          |
   |########        |   |        ########|   |########        |
   |######          |   |          ######|   |######          |
   |####            |   |            ####|   |####            |
   |##              |   |              ##|   |##              |
   +----------------+   +----------------+   +----------------+

</PRE>

     * @param shape1 the first shape
     * @param shape2 the second shape
     * @return the created {@code Shape}
     */
    public static Shape subtract(final Shape shape1, final Shape shape2) {
        final Area result = shape1.getTransformedArea();
        result.subtract(shape2.getTransformedArea());
        return createFromGeomShape(result);
    }

    // PENDING_DOC_REVIEW
    /**
     * Returns a new {@code Shape} which is created as an intersection of the
     * specified input shapes.
     * <p>
     * The operation works with geometric areas occupied by the input shapes.
     * For a single {@code Shape} such area includes the area occupied by the
     * fill if the shape has a non-null fill and the area occupied by the stroke
     * if the shape has a non-null stroke. So the area is empty for a shape
     * with {@code null} stroke and {@code null} fill. The area of an input
     * shape considered by the operation is independent on the type and
     * configuration of the paint used for fill or stroke. Before the final
     * operation the areas of the input shapes are transformed to the parent
     * coordinate space of their respective topmost parent nodes.
     * <p>
     * The resulting shape will include only areas that were contained in both
     * of the input shapes.
     * <p>

<PRE>

         shape1       +       shape2       =       result
   +----------------+   +----------------+   +----------------+
   |################|   |################|   |################|
   |##############  |   |  ##############|   |  ############  |
   |############    |   |    ############|   |    ########    |
   |##########      |   |      ##########|   |      ####      |
   |########        |   |        ########|   |                |
   |######          |   |          ######|   |                |
   |####            |   |            ####|   |                |
   |##              |   |              ##|   |                |
   +----------------+   +----------------+   +----------------+

</PRE>

     * @param shape1 the first shape
     * @param shape2 the second shape
     * @return the created {@code Shape}
     */
    public static Shape intersect(final Shape shape1, final Shape shape2) {
        final Area result = shape1.getTransformedArea();
        result.intersect(shape2.getTransformedArea());
        return createFromGeomShape(result);
    }

    private Area getTransformedArea() {
        return getTransformedArea(calculateNodeToSceneTransform(this));
    }

    private Area getTransformedArea(final BaseTransform transform) {
        if (impl_mode == Mode.EMPTY) {
            return new Area();
        }

        final com.sun.javafx.geom.Shape fillShape = impl_configShape();
        if ((impl_mode == Mode.FILL)
                || (impl_mode == Mode.STROKE_FILL)
                       && (getStrokeType() == StrokeType.INSIDE)) {
            return createTransformedArea(fillShape, transform);
        }

        final PGShape.StrokeType strokeType =
                toPGStrokeType(getStrokeType());
        final double strokeWidth =
                Utils.clampMin(getStrokeWidth(), MIN_STROKE_WIDTH);
        final PGShape.StrokeLineCap strokeLineCap =
                toPGLineCap(getStrokeLineCap());
        final PGShape.StrokeLineJoin strokeLineJoin =
                toPGLineJoin(getStrokeLineJoin());
        final float strokeMiterLimit =
                (float) Utils.clampMin(getStrokeMiterLimit(),
                                       MIN_STROKE_MITER_LIMIT);
        final com.sun.javafx.geom.Shape strokeShape =
                Toolkit.getToolkit().createStrokedShape(
                        fillShape, strokeType, strokeWidth, strokeLineCap,
                        strokeLineJoin, strokeMiterLimit);

        if (impl_mode == Mode.STROKE) {
            return createTransformedArea(strokeShape, transform);
        }

        // fill and stroke
        final Area combinedArea = new Area(fillShape);
        combinedArea.add(new Area(strokeShape));

        return createTransformedArea(combinedArea, transform);
    }

    private static BaseTransform calculateNodeToSceneTransform(Node node) {
        final Affine3D cumulativeTransformation = new Affine3D();

        do {
            cumulativeTransformation.preConcatenate(
                    node.impl_getLeafTransform());
            node = node.getParent();
        } while (node != null);

        return cumulativeTransformation;
    }

    private static Area createTransformedArea(
            final com.sun.javafx.geom.Shape geomShape,
            final BaseTransform transform) {
        return transform.isIdentity()
                   ? new Area(geomShape)
                   : new Area(geomShape.getPathIterator(transform));
    }

    private static Path createFromGeomShape(
            final com.sun.javafx.geom.Shape geomShape) {
        final Path path = new Path();
        final ObservableList<PathElement> elements = path.getElements();

        final PathIterator iterator = geomShape.getPathIterator(null);
        final float coords[] = new float[6];

        while (!iterator.isDone()) {
            final int segmentType = iterator.currentSegment(coords);
            switch (segmentType) {
                case PathIterator.SEG_MOVETO:
                    elements.add(new MoveTo(coords[0], coords[1]));
                    break;
                case PathIterator.SEG_LINETO:
                    elements.add(new LineTo(coords[0], coords[1]));
                    break;
                case PathIterator.SEG_QUADTO:
                    elements.add(new QuadCurveTo(coords[0], coords[1],
                                                 coords[2], coords[3]));
                    break;
                case PathIterator.SEG_CUBICTO:
                    elements.add(new CubicCurveTo(coords[0], coords[1],
                                                  coords[2], coords[3],
                                                  coords[4], coords[5]));
                    break;
                case PathIterator.SEG_CLOSE:
                    elements.add(new ClosePath());
                    break;
            }

            iterator.next();
        }

        path.setFillRule((iterator.getWindingRule()
                             == PathIterator.WIND_EVEN_ODD)
                                 ? FillRule.EVEN_ODD
                                 : FillRule.NON_ZERO);

        path.setFill(Color.BLACK);
        path.setStroke(null);

        return path;
    }
}<|MERGE_RESOLUTION|>--- conflicted
+++ resolved
@@ -186,12 +186,7 @@
      * </p>
      *
      * @see StrokeType
-<<<<<<< HEAD
-     * @profile desktop
      * @defaultValue CENTERED
-=======
-     * @defaultvalue CENTERED
->>>>>>> b6a0011f
      * @since JavaFX 1.3
      */
     public final ObjectProperty<StrokeType> strokeTypeProperty() {
@@ -211,12 +206,7 @@
      * Defines a square pen line width. A value of 0.0 specifies a hairline
      * stroke. A value of less than 0.0 will be treated as 0.0.
      *
-<<<<<<< HEAD
-     * @profile common
      * @defaultValue 1.0
-=======
-     * @defaultvalue 1.0
->>>>>>> b6a0011f
      */
     public final DoubleProperty strokeWidthProperty() {
         return getStrokeAttributes().widthProperty();
@@ -243,12 +233,7 @@
      * </p>
      *
      * @see StrokeLineJoin
-<<<<<<< HEAD
-     * @profile common
      * @defaultValue MITER
-=======
-     * @defaultvalue MITER
->>>>>>> b6a0011f
      */
     public final ObjectProperty<StrokeLineJoin> strokeLineJoinProperty() {
         return getStrokeAttributes().lineJoinProperty();
@@ -274,12 +259,7 @@
      * </p>
      *
      * @see StrokeLineCap
-<<<<<<< HEAD
-     * @profile common
      * @defaultValue SQUARE
-=======
-     * @defaultvalue SQUARE
->>>>>>> b6a0011f
      */
     public final ObjectProperty<StrokeLineCap> strokeLineCapProperty() {
         return getStrokeAttributes().lineCapProperty();
@@ -309,12 +289,7 @@
      * <img src="doc-files/strokemiterlimit.png"/>
      * </p>
      *
-<<<<<<< HEAD
-     * @profile common
      * @defaultValue 10.0
-=======
-     * @defaultvalue 10.0
->>>>>>> b6a0011f
      */
     public final DoubleProperty strokeMiterLimitProperty() {
         return getStrokeAttributes().miterLimitProperty();
@@ -344,12 +319,7 @@
      * <img src="doc-files/strokedashoffset.png"/>
      * </p>
      *
-<<<<<<< HEAD
-     * @profile common
      * @defaultValue 0
-=======
-     * @defaultvalue 0
->>>>>>> b6a0011f
      */
     public final DoubleProperty strokeDashOffsetProperty() {
         return getStrokeAttributes().dashOffsetProperty();
@@ -372,12 +342,7 @@
      * <img src="doc-files/strokedasharray.png"/>
      * </p>
      *
-<<<<<<< HEAD
-     * @profile common
      * @defaultValue empty
-=======
-     * @defaultvalue empty
->>>>>>> b6a0011f
      */
     public final ObservableList<Double> getStrokeDashArray() {        
         return getStrokeAttributes().dashArrayProperty();
@@ -526,12 +491,7 @@
      * Defines whether antialiasing hints are used or not for this {@code Shape}.
      * If the value equals true the rendering hints are applied.
      *
-<<<<<<< HEAD
-     * @profile common
      * @defaultValue true
-=======
-     * @defaultvalue true
->>>>>>> b6a0011f
      */
     private BooleanProperty smooth;
 
